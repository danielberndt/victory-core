import defaults from "lodash/object/defaults";
import property from "lodash/utility/property";

module.exports = {
  getPadding(props) {
    const padding = typeof props.padding === "number" ? props.padding : 0;
    const paddingObj = typeof props.padding === "object" ? props.padding : {};
    return {
      top: paddingObj.top || padding,
      bottom: paddingObj.bottom || padding,
      left: paddingObj.left || padding,
      right: paddingObj.right || padding
    };
  },

  getStyles(style, defaultStyles, height, width) {  // eslint-disable-line max-params
    if (!style) {
      return merge({}, defaultStyles, { parent: { height, width } });
    }

    const {data, labels, parent} = style;
    return {
<<<<<<< HEAD
      parent: defaults({height: props.height, width: props.width}, defaultStyles.parent, parent),
      labels: defaults({}, labels, defaultStyles.labels),
      data: defaults({}, data, defaultStyles.data)
=======
      parent: merge({}, defaultStyles.parent, parent, { height, width }),
      labels: merge({}, defaultStyles.labels, labels),
      data: merge({}, defaultStyles.data, data)
>>>>>>> 171809bb
    };
  },

  evaluateProp(prop, data) {
    return typeof prop === "function" ? prop(data) : prop;
  },

  evaluateStyle(style, data) {
    if (!Object.keys(style).some((value) => typeof style[value] === "function")) {
      return style;
    }
    return Object.keys(style).reduce((prev, curr) => {
      prev[curr] = this.evaluateProp(style[curr], data);
      return prev;
    }, {});
  },

  getRange(props, axis) {
    // determine how to lay the axis and what direction positive and negative are
    const {horizontal} = props;
    const isVertical = (horizontal && axis === "x") || (!horizontal && axis !== "x");
    const isDependent = (horizontal && !isVertical) || (!horizontal && isVertical);
    const padding = this.getPadding(props);
    if (isVertical) {
      const bottomToTop = [props.height - padding.bottom, padding.top];
      return isDependent ? bottomToTop : bottomToTop.reverse();
    }
    return [padding.left, props.width - padding.right];
  },

  // for components that take single datasets
  getData(props) {
    if (props.data) {
      return this.formatData(props.data, props);
    }
  },

  formatData(dataset, props, stringMap) {
    if (!dataset) {
      return [];
    }
    stringMap = stringMap || {
      x: this.createStringMap(props, "x"),
      y: this.createStringMap(props, "y")
    };
    const accessor = {
      x: this.createAccessor(props.x),
      y: this.createAccessor(props.y)
    };

    return dataset.map((datum) => {
      const x = accessor.x(datum);
      const y = accessor.y(datum);
      const xName = typeof x === "string" ? {xName: x} : undefined;
      const yName = typeof y === "string" ? {yName: y} : undefined;
      return defaults({
        // map string data to numeric values, and add names
        x: typeof x === "string" ? stringMap.x[x] : x,
        y: typeof y === "string" ? stringMap.y[y] : y
      }, xName, yName, datum);
    });
  },

  createStringMap(props, axis) {
    const stringsFromData = this.getStringsFromData(props, axis);
    return stringsFromData.length === 0 ? null :
      stringsFromData.reduce((prev, curr, index) => {
        prev[curr] = index + 1;
        return prev;
      }, {});
  },

  getStringsFromData(props, axis) {
    if (!props.data) {
      return [];
    }
    const key = typeof props[axis] === "undefined" ? axis : props[axis];
    const accessor = this.createAccessor(key);
    const dataStrings = (props.data)
        .map((datum) => accessor(datum))
        .filter((datum) => typeof datum === "string");
    // return a unique set of strings
    return dataStrings.reduce((prev, curr) => {
      if (typeof curr !== "undefined" && curr !== null && prev.indexOf(curr) === -1) {
        prev.push(curr);
      }
      return prev;
    }, []);
  },

  createAccessor(key) {
    // creates a data accessor function
    // given a property key, path, array index, or null for identity.
    if (typeof key === "function") {
      return key;
    } else if (key === null || typeof key === "undefined") {
      // null/undefined means "return the data item itself"
      return (x) => x;
    }
    // otherwise, assume it is an array index, property key or path (_.property handles all three)
    return property(key);
  }
};<|MERGE_RESOLUTION|>--- conflicted
+++ resolved
@@ -20,15 +20,9 @@
 
     const {data, labels, parent} = style;
     return {
-<<<<<<< HEAD
       parent: defaults({height: props.height, width: props.width}, defaultStyles.parent, parent),
       labels: defaults({}, labels, defaultStyles.labels),
       data: defaults({}, data, defaultStyles.data)
-=======
-      parent: merge({}, defaultStyles.parent, parent, { height, width }),
-      labels: merge({}, defaultStyles.labels, labels),
-      data: merge({}, defaultStyles.data, data)
->>>>>>> 171809bb
     };
   },
 
