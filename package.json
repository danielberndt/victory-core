--- conflicted
+++ resolved
@@ -14,32 +14,20 @@
   },
   "homepage": "https://github.com/formidablelabs/victory-animation",
   "scripts": {
-<<<<<<< HEAD
-    "postinstall": "cd lib || builder run npm:postinstall || echo 'POSTINSTALL FAILED: If using npm v2, please upgrade to npm v3. See bug https://github.com/FormidableLabs/builder/issues/35' && exit 1",
-=======
     "postinstall": "cd lib || builder run npm:postinstall || (echo 'POSTINSTALL FAILED: If using npm v2, please upgrade to npm v3. See bug https://github.com/FormidableLabs/builder/issues/35' && exit 1)",
->>>>>>> 34c03090
     "preversion": "builder run npm:preversion",
     "version": "builder run npm:version",
     "test": "builder run npm:test"
   },
   "dependencies": {
     "builder": "~2.2.2",
-<<<<<<< HEAD
     "builder-victory-component": "~0.1.2",
-=======
-    "builder-victory-component": "~0.0.9",
->>>>>>> 34c03090
     "d3-ease": "^0.3.0",
     "d3-interpolate": "^0.2.0",
     "d3-timer": "^0.0.6"
   },
   "devDependencies": {
-<<<<<<< HEAD
     "builder-victory-component-dev": "~0.1.2",
-=======
-    "builder-victory-component-dev": "~0.0.9",
->>>>>>> 34c03090
     "chai": "^3.2.0",
     "mocha": "^2.3.3",
     "react": "^0.14.0",
