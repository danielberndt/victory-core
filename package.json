--- conflicted
+++ resolved
@@ -20,16 +20,8 @@
     "test": "builder run npm:test"
   },
   "dependencies": {
-<<<<<<< HEAD
-    "builder": "~2.1.3",
-    "builder-react-component": "~0.1.1",
-    "lodash": "^3.9.3",
-    "radium": "^0.14.1",
-=======
     "builder": "~2.2.1",
     "builder-victory-component": "~0.0.5",
-    "d3": "^3.5.6",
->>>>>>> fcc2ff6a
     "victory-util": "^2.0.2"
   },
   "devDependencies": {
